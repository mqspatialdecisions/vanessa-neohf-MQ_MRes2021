--- conflicted
+++ resolved
@@ -25,7 +25,6 @@
 
 
 # ..... Data file ====
-<<<<<<< HEAD
 csv_file <- 'kyle_code/data/CCI_BRS05.csv'
 
 
@@ -34,15 +33,7 @@
 lat_input <- 'Lat'  # latitude column
 lon_input <- 'Lon'  # longitude column
 date_input <- 'daily_date'  # date column
-=======
-csv_file <- 'kyle_code/data/NOAA_SST.csv'
-
-
-# ..... settings ====
-lat_input <- 'Latitude'  # latitude column
-lon_input <- 'Longitude'  # longitude column
-date_input <- 'Date'  # date column
->>>>>>> 8eeb69b1
+
 end_date_input <- 'end_date'  # date column indicating site date of interest i.e. the date to calculate metrics to
 date_format <- 'dmy'  # date column format. e.g. 31/02/1998 = 'dmy'
 days <- 84  # number of days to calculate metrics for based on the date value for each row
